--- conflicted
+++ resolved
@@ -16,13 +16,9 @@
 option(DependOnNytl "Make ny depend on nytl. Developement option" on)
 
 # to disable ninja byproduct warning
-<<<<<<< HEAD
-# cmake_policy(SET CMP0058 NEW)
-=======
 if(${CMAKE_VERSION} GREATER 3.1)
 	cmake_policy(SET CMP0058 NEW)
 endif()
->>>>>>> 341dabb3
 
 # include dirs
 include_directories("${CMAKE_CURRENT_SOURCE_DIR}/include") # public headers
