--- conflicted
+++ resolved
@@ -4,20 +4,6 @@
 #include <ny/common/gl.hpp>
 #include <GL/gl.h>
 
-<<<<<<< HEAD
-//XXX: This example is a basic example on how to use ny with opengl[es].
-
-//We load the 2 needed gl functions ourself because everything involving the opengl public
-//interface is a mess.
-//Note that ny does not load the gl functions, use your preferred dynamic gl loader for this.
-constexpr unsigned int GL_COLOR_BUFFER_BIT = 0x00004000;
-using PfnClearColor = void(*)(float, float, float, float);
-using PfnClear = void(*)(unsigned int);
-PfnClearColor gl_clearColor;
-PfnClear gl_clear;
-
-=======
->>>>>>> 341dabb3
 class MyWindowListener : public ny::WindowListener {
 public:
 	ny::GlSurface* glSurface;
@@ -43,35 +29,12 @@
 	// This context is guaranteed to be valid at least until the WindowContext it was created
 	// for gets destructed.
 	ny::GlSurface* glSurface {};
-<<<<<<< HEAD
-
-	ny::WindowSettings settings;
-	settings.surface = ny::SurfaceType::gl;
-	settings.gl.storeSurface = &glSurface;
-=======
->>>>>>> 341dabb3
 
 	ny::WindowSettings windowSettings;
 	windowSettings.surface = ny::SurfaceType::gl;
 	windowSettings.transparent = true;
 	windowSettings.gl.storeSurface = &glSurface;
 
-<<<<<<< HEAD
-	// Create the opengl context
-	// Here, we just use the default config and settings
-	auto glContext = ac->glSetup()->createContext();
-	glContext->makeCurrent(*glSurface);
-
-	//load the needed gl functions manually
-	gl_clearColor = reinterpret_cast<PfnClearColor>(ac->glSetup()->procAddr("glClearColor"));
-	gl_clear = reinterpret_cast<PfnClear>(ac->glSetup()->procAddr("glClear"));
-
-	//check that the functions could be loaded
-	if(!gl_clearColor || !gl_clear) {
-		ny::warning("Could not get the required gl functions");
-		return EXIT_FAILURE;
-	}
-=======
 	auto wc = ac->createWindowContext(windowSettings);
 
 	// Create the opengl context
@@ -81,7 +44,6 @@
 	ny::GlContextSettings contextSettings {};
 	auto glContext = ac->glSetup()->createContext(*glSurface, contextSettings);
 	glContext->makeCurrent(*glSurface);
->>>>>>> 341dabb3
 
 	ny::LoopControl control;
 	MyWindowListener listener;
@@ -90,19 +52,10 @@
 	listener.windowContext = wc.get();
 	listener.loopControl = &control;
 
-<<<<<<< HEAD
-	///This call registers our EventHandler to receive the WindowContext related events from
-	///the dispatchLoop.
-	wc->listener(listener);
-	wc->refresh();
-
-	ny::debug("Entering main loop");
-=======
 	wc->listener(listener);
 	wc->refresh();
 
 	ny::log("Entering main loop");
->>>>>>> 341dabb3
 	ac->dispatchLoop(control);
 }
 
@@ -123,13 +76,8 @@
 
 	// note that you usually would have to set the viewport correctly
 	// but since we only clear here, it does not matter.
-<<<<<<< HEAD
-	gl_clearColor(0.6, 0.5, 0.3, 0.5);
-	gl_clear(GL_COLOR_BUFFER_BIT);
-=======
 	glClearColor(0.6, 0.5, 0.8, 0.5);
 	glClear(GL_COLOR_BUFFER_BIT);
->>>>>>> 341dabb3
 
 	// Finally, swap the buffers/apply the content
 	glSurface->apply();
