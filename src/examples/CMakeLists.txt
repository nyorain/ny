# intro
add_executable(ny-intro intro.cpp)
target_link_libraries(ny-intro ny)

# basic
add_executable(ny-basic basic.cpp)
target_link_libraries(ny-basic ny)

# gl
if(WithGl)
	add_executable(ny-gl gl.cpp)
	target_link_libraries(ny-gl ny)
endif()

<<<<<<< HEAD
#gl
if(WithGl)
	add_executable(ny-gl gl.cpp)
	target_link_libraries(ny-gl ny)
endif()

#dev
=======
# dev
>>>>>>> 341dabb3
add_executable(ny-dev dev.cpp)
target_link_libraries(ny-dev ny)<|MERGE_RESOLUTION|>--- conflicted
+++ resolved
@@ -12,16 +12,6 @@
 	target_link_libraries(ny-gl ny)
 endif()
 
-<<<<<<< HEAD
-#gl
-if(WithGl)
-	add_executable(ny-gl gl.cpp)
-	target_link_libraries(ny-gl ny)
-endif()
-
-#dev
-=======
 # dev
->>>>>>> 341dabb3
 add_executable(ny-dev dev.cpp)
 target_link_libraries(ny-dev ny)