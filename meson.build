project('ny', ['c', 'cpp'],
  license: 'BSL',
  version: '0.1.0',
  meson_version: '>=0.42',
  default_options: ['cpp_std=c++1z', 'c_std=c11'])

# options
# can be 'true', 'false' or 'auto'
# if an options is 'auto' it will be set depending
# on whether the required dpendencies are avilable
op_enable_x11 = get_option('enable_x11')
op_enable_wayland = get_option('enable_wayland')
op_enable_winapi = get_option('enable_winapi')
op_enable_vulkan = get_option('enable_vulkan')
op_enable_gl = get_option('enable_gl')
examples = get_option('examples')

# default arrguments
# warnings and stuff
add_project_arguments(
	'-Wall',
	'-Wextra',
	'-Wno-non-virtual-dtor',
	'-Wpedantic',
	'-Wno-missing-braces', # needed for clang
	language: 'cpp')

# project-specific stuff
# currently set dlg path only on linux since on windows
# it causes errors with backslashes
if build_machine.system() != 'windows'
	add_project_arguments(
		'-DDLG_BASE_PATH="@0@"'.format(meson.source_root()),
		language: 'cpp')
endif

# auto option resolution
# winapi
if op_enable_winapi == 'auto'
	enable_winapi = build_machine.system() == 'windows'
else
	enable_winapi = op_enable_winapi == 'true'
endif

# deps
dep_threads = dependency('threads')
<<<<<<< HEAD
dep_xkbcommon = dependency('xkbcommon', required: false)

deps = []

# vulkan
if enable_vulkan
	vulkan_sdk = get_option('vulkan_sdk')

	if build_machine.system() == 'windows'
		vulkan_lib = 'vulkan-1'
	else
		vulkan_lib = 'vulkan'

		# we only do this on linux since on windows the paths
		# uses backslashes which are not (or cannot be) handled by meson/ninja
		add_project_arguments(
			'-DDLG_BASE_PATH="@0@"'.format(meson.source_root()),
			language: 'cpp')
	endif

	# try to find vulkan library
	vulkan_inc_arg = ''
	if vulkan_sdk != 'none'
		if meson.get_compiler('cpp').sizeof('void*') == 8
			vulkan_lib_path = join_paths(vulkan_sdk, 'Lib')
		else
			vulkan_lib_path = join_paths(vulkan_sdk, 'Lib32')
		endif

		# TODO: make this more beautiful using a vulkan declare_dependency?
		vulkan_inc_arg = '-I' + join_paths(vulkan_sdk, 'Include')
		add_project_arguments(vulkan_inc_arg, language: 'cpp')
		dep_vulkan = meson.get_compiler('cpp').find_library(vulkan_lib, dirs: vulkan_lib_path)
	else
		dep_vulkan = meson.get_compiler('cpp').find_library(vulkan_lib)
	endif

	deps += dep_vulkan
endif

# x11
if op_enable_x11 == 'false' or not dep_xcbcommon.found()
	enable_x11 = false
else
	required = enable_x11 == 'true'
	dep_x11 = dependency('x11', required: required)
	dep_x11xcb = dependency('x11-xcb', required: required)
	dep_xcursor = dependency('xcursor', required: required)
	dep_xcb = dependency('xcb', required: required)
	dep_xcbewmh = dependency('xcb-ewmh', required: required)
	dep_xcbicccm = dependency('xcb-icccm', required: required)
	dep_xcbshm = dependency('xcb-shm', required: required)
	dep_xcbxkb = dependency('xcb-xkb', required: required)
	dep_xkbcommonx11 = dependency('xkbcommon-x11', required: required)

	x11_deps = [
=======
dep_vulkan = dependency('vulkan', required: enable_vulkan)
dep_xkbcommon = dependency('xkbcommon', required: req_xkbcommon)
dep_gl = dependency('gl', required: enable_gl and (enable_x11 or enable_winapi))
dep_egl = dependency('egl', required: req_egl)

dep_dlg = dependency('dlg', fallback: ['dlg', 'dlg_dep'])
dep_nytl = dependency('nytl', fallback: ['nytl', 'nytl_dep'])

deps = [
	dep_threads,
	dep_xkbcommon,
	dep_vulkan,
	dep_gl,
	dep_egl,
	dep_dlg,
	dep_nytl]

if enable_x11
	dep_x11 = dependency('x11')
	dep_x11xcb = dependency('x11-xcb')
	dep_xcursor = dependency('xcursor')
	dep_xcb = dependency('xcb')
	dep_xcbewmh = dependency('xcb-ewmh')
	dep_xcbicccm = dependency('xcb-icccm')
	dep_xcbshm = dependency('xcb-shm')
	dep_xcbxkb = dependency('xcb-xkb')
	dep_xkbcommonx11 = dependency('xkbcommon-x11', required: req_xkbcommon)

	deps += [
>>>>>>> ae6dd3a2
		dep_x11,
		dep_x11xcb,
		dep_xcursor,
		dep_xcb,
		dep_xcbewmh,
		dep_xcbicccm,
		dep_xcbshm,
		dep_xcbxkb,
		dep_xkbcommonx11]

	enable_x11 = true
	foreach dep : x11_deps
		if not dep.found()
			enable_x11 = false
		endif
	endforeach

	if enable_x11
		deps += x11_deps
	endif
endif

# wayland
if op_enable_wayland == 'false' or not dep_xcbcommon.found()
	enable_wayland = false
else
	required = enable_wayland == 'true'
	dep_wl = dependency('wayland-client', required: required)
	dep_wlcursor = dependency('wayland-cursor', required: required)
	wl_deps += [dep_xkbcommon, dep_wl, dep_wlcursor]

	enable_wayland = true
	foreach dep : wl_deps
		if not dep.found()
			enable_wayland = false
		endif
	endforeach

	if enable_wayland
		deps += wl_deps
	endif
endif

# winapi
if enable_winapi
	deps += meson.get_compiler('cpp').find_library('Dwmapi')
	deps += meson.get_compiler('cpp').find_library('Shlwapi')
endif

if not enable_winapi and not enable_wayland and not enable_x11
	message('WARNING: building ny without any valid backends')
endif

# gl
if op_enable_gl == 'false'
	enable_gl = false
else
	required = op_enable_gl == 'true'
	if enable_winapi or enable_x11
		dep_gl = dependency('gl', required: required)
		enable_gl = dep_gl.found()
		deps += dep_gl
	endif
	if enable_wayland
		dep_egl = dependency('egl', required: required)
		dep_wlegl += dependency('wayland-egl', required: required)
		enable_gl = dep_egl.found() and dep_wlegl.found()
		deps += dep_gl
	endif
endif

# vulkan TODO
if op_enable_vulkan == 'false'
	enable_vulkan = false
else
	required = op_enable_vulkan == 'true'
	dep_vulkan = dependency('vulkan', required)
	enable_vulkan = dep_vulkan.found()
	deps += dep_vulkan
endif

dep_dlg = dependency('dlg', fallback: ['dlg', 'dlg_dep'])
dep_nytl = dependency('nytl', fallback: ['nytl', 'nytl_dep'])

# common dependencies
deps += [
	dep_threads,
	dep_gl,
	dep_egl,
	dep_dlg,
	dep_nytl]

ny_inc = include_directories('include')
ny_inc_private = include_directories('src')

# subdirs
subdir('include/ny')
subdir('src/ny')

# dependency
message(ny_lib_dir)
ny_dep = declare_dependency(
	include_directories: ny_inc,
	dependencies: deps,
	link_with: ny_lib)

# examples
# must come after dependency
if examples
	subdir('src/examples')
endif

# pkgconfig
# TODO: make sure requires is correct (test it)
# test the packageconfig with an external project
pkg = import('pkgconfig')
pkg_dirs = ['ny']
pkg.generate(
	name: 'ny',
	requires: ['nytl'],
	libraries: ny_lib,
	filebase: 'ny',
	subdirs: pkg_dirs,
	version: meson.project_version(),
	description: 'C++17 window abstraction')<|MERGE_RESOLUTION|>--- conflicted
+++ resolved
@@ -44,64 +44,6 @@
 
 # deps
 dep_threads = dependency('threads')
-<<<<<<< HEAD
-dep_xkbcommon = dependency('xkbcommon', required: false)
-
-deps = []
-
-# vulkan
-if enable_vulkan
-	vulkan_sdk = get_option('vulkan_sdk')
-
-	if build_machine.system() == 'windows'
-		vulkan_lib = 'vulkan-1'
-	else
-		vulkan_lib = 'vulkan'
-
-		# we only do this on linux since on windows the paths
-		# uses backslashes which are not (or cannot be) handled by meson/ninja
-		add_project_arguments(
-			'-DDLG_BASE_PATH="@0@"'.format(meson.source_root()),
-			language: 'cpp')
-	endif
-
-	# try to find vulkan library
-	vulkan_inc_arg = ''
-	if vulkan_sdk != 'none'
-		if meson.get_compiler('cpp').sizeof('void*') == 8
-			vulkan_lib_path = join_paths(vulkan_sdk, 'Lib')
-		else
-			vulkan_lib_path = join_paths(vulkan_sdk, 'Lib32')
-		endif
-
-		# TODO: make this more beautiful using a vulkan declare_dependency?
-		vulkan_inc_arg = '-I' + join_paths(vulkan_sdk, 'Include')
-		add_project_arguments(vulkan_inc_arg, language: 'cpp')
-		dep_vulkan = meson.get_compiler('cpp').find_library(vulkan_lib, dirs: vulkan_lib_path)
-	else
-		dep_vulkan = meson.get_compiler('cpp').find_library(vulkan_lib)
-	endif
-
-	deps += dep_vulkan
-endif
-
-# x11
-if op_enable_x11 == 'false' or not dep_xcbcommon.found()
-	enable_x11 = false
-else
-	required = enable_x11 == 'true'
-	dep_x11 = dependency('x11', required: required)
-	dep_x11xcb = dependency('x11-xcb', required: required)
-	dep_xcursor = dependency('xcursor', required: required)
-	dep_xcb = dependency('xcb', required: required)
-	dep_xcbewmh = dependency('xcb-ewmh', required: required)
-	dep_xcbicccm = dependency('xcb-icccm', required: required)
-	dep_xcbshm = dependency('xcb-shm', required: required)
-	dep_xcbxkb = dependency('xcb-xkb', required: required)
-	dep_xkbcommonx11 = dependency('xkbcommon-x11', required: required)
-
-	x11_deps = [
-=======
 dep_vulkan = dependency('vulkan', required: enable_vulkan)
 dep_xkbcommon = dependency('xkbcommon', required: req_xkbcommon)
 dep_gl = dependency('gl', required: enable_gl and (enable_x11 or enable_winapi))
@@ -131,7 +73,6 @@
 	dep_xkbcommonx11 = dependency('xkbcommon-x11', required: req_xkbcommon)
 
 	deps += [
->>>>>>> ae6dd3a2
 		dep_x11,
 		dep_x11xcb,
 		dep_xcursor,
